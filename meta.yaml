<<<<<<< HEAD
{% set name = "exa" %}
{% set version = "0.4.0" %}
{% set build = 0 %}

package:
  name: {{ name }}
  version: {{ version }}

source:
  fn: {{ name }}-{{ version }}.tar.gz
  url: https://pypi.io/packages/source/{{ name[0] }}/{{ name }}/{{ name }}-{{ version }}.tar.gz

build:
  number: {{ build }}
  script: python setup.py install --single-version-externally-managed --record record.txt

requirements:
  build:
    - python
    - setuptools

  run:
    - python
    - numpy
    - scipy
    - matplotlib
    - seaborn
    - networkx
    - sqlalchemy
    - paramiko
    - pandas
    - sympy
    - notebook
    - nose
    - numba
    - six
    - sphinx
    - sphinx_rtd_theme
    - pandoc
    - nbsphinx

test:
  imports:
    - exa

about:
    home: https://exa-analytics.github.io/{{ name }}
    license: Apache-2.0
    license_file: LICENSE
    summary: A framework for data processing, analytics, and visualization.

extra:
  recipe-maintainers:
    - avmarchenko
    - tjduigna
=======
package:
    name: exa
    version: "0.3.0"

app:
    entry: exa

source:
    git_rev: v0.3.0
    git_url: https://github.com/exa-analytics/exa.git

requirements:
    build:
        - python x.x
        - numpy
        - numba
        - scipy
        - matplotlib
        - sqlalchemy
        - pandas
        - networkx
        - sympy
        - seaborn
        - jupyter
        - notebook
        - ipywidgets
        - ipyparallel
        - sphinx
        - pytables
        - nose

    run:
        - python
        - numpy
        - numba
        - scipy
        - matplotlib
        - sqlalchemy
        - pandas
        - networkx
        - sympy
        - seaborn
        - jupyter
        - notebook
        - ipywidgets
        - ipyparallel
        - sphinx
        - pytables
        - nose

about:
    home: https://exa-analytics.github.io
    license: Apache 2.0
    license_file: LICENSE
    summary: A framework for data processing, analytics, and visualization.
>>>>>>> 264fd99d
<|MERGE_RESOLUTION|>--- conflicted
+++ resolved
@@ -1,4 +1,3 @@
-<<<<<<< HEAD
 {% set name = "exa" %}
 {% set version = "0.4.0" %}
 {% set build = 0 %}
@@ -53,61 +52,4 @@
 extra:
   recipe-maintainers:
     - avmarchenko
-    - tjduigna
-=======
-package:
-    name: exa
-    version: "0.3.0"
-
-app:
-    entry: exa
-
-source:
-    git_rev: v0.3.0
-    git_url: https://github.com/exa-analytics/exa.git
-
-requirements:
-    build:
-        - python x.x
-        - numpy
-        - numba
-        - scipy
-        - matplotlib
-        - sqlalchemy
-        - pandas
-        - networkx
-        - sympy
-        - seaborn
-        - jupyter
-        - notebook
-        - ipywidgets
-        - ipyparallel
-        - sphinx
-        - pytables
-        - nose
-
-    run:
-        - python
-        - numpy
-        - numba
-        - scipy
-        - matplotlib
-        - sqlalchemy
-        - pandas
-        - networkx
-        - sympy
-        - seaborn
-        - jupyter
-        - notebook
-        - ipywidgets
-        - ipyparallel
-        - sphinx
-        - pytables
-        - nose
-
-about:
-    home: https://exa-analytics.github.io
-    license: Apache 2.0
-    license_file: LICENSE
-    summary: A framework for data processing, analytics, and visualization.
->>>>>>> 264fd99d
+    - tjduigna