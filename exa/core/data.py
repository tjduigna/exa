# Copyright (c) 2015-2020, Exa Analytics Development Team
# Distributed under the terms of the Apache License 2.0
"""
Data
########
"""
import importlib
from copy import deepcopy

from traitlets import List, Unicode, Dict, Any, Tuple
from traitlets import validate, default, observe
from traitlets import TraitError
import pandas as pd

import exa
from exa.core.error import RequiredColumnError


class Data(exa.Base):
    """An interface to separate data provider routing
    logic and simplify managing multiple data concepts
    in the container.
    """
    name = Unicode(help="string name of data")
    meta = Dict(help="metadata dictionary")
    source = Any(allow_none=True, help="a callable that takes priority over a __call__ method")
    call_args = List(help="args to pass to call or source")
    call_kws = Dict(help="kwargs to pass to call or source")
    index = Unicode(help="index name") # is this required for Container.network?
    indexes = List(help="columns that guarantee uniqueness")
    columns = List(help="columns that must be present in the dataset")
    # cardinal can maybe just be indexes (or indexes[0]?)
    cardinal = Tuple()
    # generalize to dtypes?
    categories = Dict()

    def slice(self, key):
        """Provide a programmatic way to slice contained
        data without operating on the dataframe directly.
        """

    def groupby(self, columns=None):
        """Convenience method for pandas groupby"""
        cols = columns or self.indexes
        if cols:
            return self.data().groupby(cols)
        self.log.warning("nothing to group by")

    def memory(self):
        """Return the memory footprint of the underlying
        data stored in Data"""
        mem = 0
        df = self.data()
        if isinstance(df, pd.DataFrame):
            mem = df.memory_usage()
        return mem

    def __call__(self, *args, **kws):
        self.log.warning("call not implemented")

    @validate('source')
    def _validate_source(self, prop):
        """source must implement __call__"""
        source = prop['value']
        self.log.debug(f"validating {source}")
        if not callable(source):
            raise TraitError("source must be callable")
        return source

    @observe('source')
    def _observe_source(self, change):
        """Update stored data if source changes. Nullify
        related traits when source is nullified to reset
        state of the Data object."""
        if change.new is None:
            self._data = None
            self.call_args = []
            self.call_kws = {}

    @validate('name')
    def _validate_name(self, prop):
        name = prop['value']
        self.log.debug(f"lowercasing {name}")
        return name.lower()

    @default('name')
    def _default_name(self):
        return self.__class__.__name__

    @classmethod
    def from_yml(cls, path):
        """Load a Data object from a configuration
        file. The intent is not to store the actual
        data in the config, rather all the required
        metadata to source and validate the data for
        itself. Also checks for a configuration file
        specified for the Data's indended source.
        """
        # API loading can probably be generalized
        # and moved to a base class staticmethod.
        cfg = cls._from_yml(path)
        source = cfg.pop('source', None)
        # Assume source is a path to a method_name
        if source is not None:
            try:
                *mod, obj = source.split('.')
                mod = importlib.import_module('.'.join(mod))
                source = getattr(mod, obj)
            except Exception as e:
                source = None
        return cls(source=source, **cfg)

    def copy(self, *args, **kws):
        """All args and kwargs are forwarded to
        data().copy method and assumes a deepcopy
        of the Data object itself."""
        cls = self.__class__
        if hasattr(self.data(), 'copy'):
            return cls(data=self.data().copy(*args, **kws),
                       **deepcopy(self.trait_items()))
        return cls(data=deepcopy(self.data()),
                   **deepcopy(self.trait_items()))

    def data(self, df=None, cache=True):
        """Return the currently stored data in the
        Data object. If df is provided, store that
        as the current data and return it. Otherwise,
        determine the provider to execute to obtain
        the data, store it and return it.

        Note:
            behaves like a setter if df is provided

        Note:
            force re-evaluation of source if cache is False
        """
        _data = getattr(self, '_data', None)
        if not cache:
            _data = None
        if df is not None:
            _data = df
        if _data is None:
            f = self.source or self.__call__
            _data = f(*self.call_args, **self.call_kws)
        self._data = self._validate_data(_data)
        return self._data

    def _validate_data(self, df, reverse=False):
        if not isinstance(df, pd.DataFrame):
            self.log.warning("data not a dataframe, skipping validation")
            return df
        if self.index and df.index.name != self.index:
            self.log.debug("setting index name {}".format(self.index))
            df.index.name = self.index
        missing = set(self.columns).difference(df.columns)
        if missing:
            raise RequiredColumnError(missing, self.name)
<<<<<<< HEAD
        df = self._set_categories(df)
        if self.indexes and df.duplicated(subset=self.indexes).any():
            raise TraitError(f"duplicates in {self.indexes}")
        return df
=======
        return self._set_categories(df, reverse=reverse)
>>>>>>> 01cd7e1a

    def _set_categories(self, df, reverse=False):
        """For specified categorical fields,
        convert to pd.Categoricals.

        Note:
            If reverse is True, revert categories
        """
        for col, typ in self.categories.items():
            conv = {True: typ, False: 'category'}[reverse]
            if col in df.columns:
                df[col] = df[col].astype(conv)
            else:
                self.log.debug(
                    f"categorical {col} specified but not in data"
                )
        return df

    def __init__(self, *args, data=None, **kws):
        super().__init__(*args, **kws)
        # setting source invalidates _data so do it after
        if data is not None:
            self.data(df=data)


def load_isotopes():
    """Minimal working example of a pluggable
    callable to serve as a data provider in the
    Data API.
    """
    path = exa.cfg.resource('isotopes.json')
    df = pd.read_json(path, orient='values')
    df.columns = ('A', 'Z', 'af', 'afu',
                  'cov_radius', 'van_radius', 'g',
                  'mass', 'massu', 'name', 'eneg',
                  'quad', 'spin', 'symbol', 'color')
    # this sorting is to facilitate comparison
    # with the original implementation.
    return df.sort_values(by=['symbol', 'A']).reset_index(drop=True)

def load_constants():
    """Following suit until more is decided on
    Editor updates.
    """
    path = exa.cfg.resource('constants.json')
    return pd.read_json(path, orient='values')

def load_units():
    """Same. Move these loaders somewhere else."""
    path = exa.cfg.resource('units.json')
    return pd.read_json(path, orient='values')

Isotopes = Data(source=load_isotopes, name='isotopes')
Constants = Data(source=load_constants, name='constants')
Units = Data(source=load_units, name='units')


class Field(Data):
    field_values = List()<|MERGE_RESOLUTION|>--- conflicted
+++ resolved
@@ -155,14 +155,10 @@
         missing = set(self.columns).difference(df.columns)
         if missing:
             raise RequiredColumnError(missing, self.name)
-<<<<<<< HEAD
-        df = self._set_categories(df)
+        df = self._set_categories(df, reverse=reverse)
         if self.indexes and df.duplicated(subset=self.indexes).any():
             raise TraitError(f"duplicates in {self.indexes}")
         return df
-=======
-        return self._set_categories(df, reverse=reverse)
->>>>>>> 01cd7e1a
 
     def _set_categories(self, df, reverse=False):
         """For specified categorical fields,
