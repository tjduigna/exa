# -*- coding: utf-8 -*-
'''
Trait Support for Data Structures
###################################
The :class:`~exa.numerical.DataFrame` inherits :class:`~pandas.DataFrame` and
behaves just like it, but it provides special methods for extracting trait
data from the frame. The trait data is used by :class:`~exa.widget.ContainerWidget`
(and its subclasses) and the web gui to generate interactive data visualizations.
Because these dataframes have context about their data, they also provide
convience methods for in memory data compression (using `categories`_).

Another feature of these dataframes is that the _groupbys parameter provides a
convenient algorithm for container slicing and concatenation/joining/merging.
These types of operations are non-trivial when dealing with dataframes whose
contents may be related (i.e. relational dataframes) so care must be taken to
ensure no mangling of indices is performed. See the container module for more
info.

Enumerated are some conventions used by trait supporting data objects:
- use **_precision** to specify precision of floats sent to JS
- use **_traits** to specify (possible) column names that are sent to JS
- use **_columns** to specify required columns
- use **_groupbys** to specify columns on which to group (typically these columns are foreign keys to another frame with an index of the same name as the column name)
- use **_categories** to specify (possible) column names that are category dtype ({name: normal_type})
- an index of -1 means not applicable (or not possible to compute)

See Also:
    Modules :mod:`~exa.container` and :mod:`~exa.widget` may provide context
    and usage examples for these classes.

.. _categories: http://pandas-docs.github.io/pandas-docs-travis/categorical.html
'''
import numpy as np
import pandas as pd
from numbers import Integral, Real
from traitlets import Unicode, Integer, Float
from exa.error import RequiredIndexError, RequiredColumnError


class NDBase:
    '''
    Base class for trait supporting dataframe/series objects.
    '''
    _precision = 3      # Default number of decimal places passed by traits

    def copy(self, *args, **kwargs):
        '''
        Custom copy function returns same type
        '''
        return self.__class__(self._copy(*args, **kwargs))

    def _update_custom_traits(self):
        '''
        Placeholder for custom trait creation (e.g. when multiple columns form a single trait).
        '''
        return {}

    def _update_traits(self):
        '''
        Empty default traits.
        '''
        traits = self._update_custom_traits()
        return traits

    def __repr__(self):
        name = self.__class__.__name__
        return '{0}{1}'.format(name, self.shape)

    def __str__(self):
        return self.__repr__()


class Series(NDBase, pd.Series):
    '''
    Trait supporting analogue of :class:`~pandas.Series`.
    '''
    _copy = pd.Series.copy


class DataFrame(NDBase, pd.DataFrame):
    '''
    Trait supporting analogue of :class:`~pandas.DataFrame`.

    Note:
        Columns, indices, etc. are only enforced if the dataframe has non-zero
        length.
    '''
    _copy = pd.DataFrame.copy
    _groupbys = []      # Column names by which to group the data
    _indices = []       # Required index names (typically single valued list)
    _columns = []       # Required column entries
    _categories = {}    # Column name, original type pairs ('label', int) that can be compressed to a category
    _traits = []        # Traits present as dataframe columns (or series values)

    def _revert_categories(self):
        '''
        Change all columns of type category to their native type.
        '''
        for column, dtype in self._categories.items():
            if column in self.columns:
                self[column] = self[column].astype(dtype)

    def _set_categories(self):
        '''
        Change all category like columns from their native type to category type.
        '''
        for column, dtype in self._categories.items():
            if column in self.columns:
                self[column] = self[column].astype('category')

    def _update_traits(self):
        '''
        Generate trait objects from column data.

        This function will group columns (if applicable) and form JSON object strings
        from columns which have been declared as traits (using the _traits attribute).

        Note:
            This function decides what `trait type`_ to use. This will almost always
            be a JSON (unicode) string formatted to be parsed into an array like
            structure in Javascript.

        .. _trait type: http://traitlets.readthedocs.org/en/stable/trait_types.html
        '''
        traits = self._update_custom_traits()
        groups = None
        prefix = self.__class__.__name__.lower()
        self._revert_categories()
        self._fi = self.index[0]
        if self._groupbys:
            groups = self.groupby(self._groupbys)
        for name in self._traits:
            trait_name = '_'.join((prefix, str(name)))    # Name mangle to ensure uniqueness
            if name in self.columns:
<<<<<<< HEAD
                trait_name = '_'.join((prefix, str(name)))    # Name mangle to ensure uniqueness
=======
>>>>>>> cb5b62ed
                if np.all(np.isclose(self[name], self.ix[self._fi, name])):    # Don't bother sending all elements if same
                    value = self.ix[self._fi, name]
                    if isinstance(value, Integral):
                        trait = Integer(int(value))
                    elif isinstance(value, Real):
                        trait = Float(float(value))
                    else:
                        raise TypeError('Unknown type for {0} with type {1}'.format(name, dtype))
                elif groups:                              # Else send grouped traits
                    trait = Unicode(groups.apply(lambda g: g[name].values).to_json(orient='values', double_precision=self._precision))
                else:                                     # Else send flat values
                    trait = self[name].to_json(orient='values', double_precision=self._precision)
                traits[trait_name] = trait
<<<<<<< HEAD
            elif name == self.index.names[0]:             # Otherwise, if index, send flat values
                trait_name = '_'.join((prefix, str(name)))
                traits[trait_name] = Unicode(pd.Series(self.index).to_json(orient='values', double_precision=self._precision))
            traits[trait_name].tag(sync=True)
=======
                traits[trait_name].tag(sync=True)
            elif name == self.index.names[0]:             # Otherwise, if index, send flat values
                traits[trait_name] = Unicode(pd.Series(self.index).to_json(orient='values', double_precision=self._precision))
                traits[trait_name].tag(sync=True)
>>>>>>> cb5b62ed
        self._set_categories()
        return traits

    def __init__(self, *args, **kwargs):
        super().__init__(*args, **kwargs)
        if len(self) > 0:
            name = self.__class__.__name__
            if self._columns:
                missing = set(self._columns).difference(self.columns)
                if missing:
                    raise RequiredColumnError(missing, name)
            if self._indices:
                missing = set(self._indices).difference(self.index.names)
                if missing and len(self.index.names) != len(self._indices):
                    raise RequiredIndexError(missing, name)
                else:
                    self.index.names = self._indices


class Field(DataFrame):
    '''
    Fields are a special dataframe that always have a **field_values**
    attribute which is a list container series/dataframe objects that contain
    the discrete field values - the :class:`~exa.numerical.Field` dataframe
    itself contains the description of the field (e.g. number of grid points,
    size).
    '''
    _precision = 4
    _indices = ['field']

    def copy(self, *args, **kwargs):
        '''
        Copy the field dataframe, including the field values
        '''
        df = self._copy(*args, **kwargs)
        field_values = [field.copy() for field in self.field_values]
        return self.__class__(field_values, df)

    def _update_custom_traits(self):
        '''
        Obtain field values using the custom trait getter (called automatically
        by :func:`~exa.numerical.NDBase._update_traits`).
        '''
        traits = {}
        if self._groupbys:
            grps = self.groupby(self._groupbys)
            string = str(list(grps.groups.values())).replace(' ', '')
            traits['field_indices'] = Unicode(string).tag(sync=True)
        else:
            string = pd.Series(self.index.values).to_json(orient='values')
            traits['field_indices'] = Unicode(string).tag(sync=True)
        s = pd.Series({i: field.values for i, field in enumerate(self.field_values)})
        json_string = s.to_json(orient='values', double_precision=self._precision)
        traits['field_values'] = Unicode(json_string).tag(sync=True)
        return traits

    def __init__(self, *args, field_values=None, **kwargs):
        if isinstance(args[0], pd.Series):
            args = (args[0].to_frame().T, )
        super().__init__(*args, **kwargs)
        if isinstance(field_values, pd.Series) and len(self) == 1:
            self.field_values
        if isinstance(field_values, list):
            self.field_values = [Series(v) for v in field_values]
        else:
            self.field_values = [Series(v) for v in field_values]
        for i in range(len(field_values)):
            self.field_values[i].name = i


class Field3D(Field):
    '''
    Dataframe for storing dimensions of a scalar or vector field of 3D space.

    +-------------------+----------+-------------------------------------------+
    | Column            | Type     | Description                               |
    +===================+==========+===========================================+
    | nx                | int      | number of grid points in x                |
    +-------------------+----------+-------------------------------------------+
    | ny                | int      | number of grid points in y                |
    +-------------------+----------+-------------------------------------------+
    | nz                | int      | number of grid points in z                |
    +-------------------+----------+-------------------------------------------+
    | ox                | float    | field origin point in x                   |
    +-------------------+----------+-------------------------------------------+
    | oy                | float    | field origin point in y                   |
    +-------------------+----------+-------------------------------------------+
    | oz                | float    | field origin point in z                   |
    +-------------------+----------+-------------------------------------------+
    | xi                | float    | First component in x                      |
    +-------------------+----------+-------------------------------------------+
    | xj                | float    | Second component in x                     |
    +-------------------+----------+-------------------------------------------+
    | xk                | float    | Third component in x                      |
    +-------------------+----------+-------------------------------------------+
    | yi                | float    | First component in y                      |
    +-------------------+----------+-------------------------------------------+
    | yj                | float    | Second component in y                     |
    +-------------------+----------+-------------------------------------------+
    | yk                | float    | Third component in y                      |
    +-------------------+----------+-------------------------------------------+
    | zi                | float    | First component in z                      |
    +-------------------+----------+-------------------------------------------+
    | zj                | float    | Second component in z                     |
    +-------------------+----------+-------------------------------------------+
    | zk                | float    | Third component in z                      |
    +-------------------+----------+-------------------------------------------+

    Note:
        Each field should be flattened into an N x 1 (scalar) or N x 3 (vector)
        series or dataframe respectively. The orientation of the flattening
        should have x as the outer loop and z values as the inner loop (for both
        cases). This is sometimes called C-major order, C-style order, and has
        the last index changing the fastest and the first index changing the
        slowest.

    See Also:
        :class:`~exa.numerical.Field`
    '''
    _columns = ['nx', 'ny', 'nz', 'ox', 'oy', 'oz', 'xi', 'xj', 'xk',
                'yi', 'yj', 'yk', 'zi', 'zj', 'zk']
    _traits = ['nx', 'ny', 'nz', 'ox', 'oy', 'oz', 'xi', 'xj', 'xk',
               'yi', 'yj', 'yk', 'zi', 'zj', 'zk']


class SparseSeries(NDBase, pd.SparseSeries):
    '''
    Trait supporting sparse series.
    '''
    _copy = pd.SparseSeries.copy


class SparseDataFrame(NDBase, pd.SparseDataFrame):
    '''
    Trait supporting sparse dataframe.
    '''
    _copy = pd.SparseDataFrame.copy

    def __init__(self, *args, **kwargs):
        super().__init__(*args, **kwargs)
        if len(self) > 0:
            name = self.__class__.__name__
            if self._columns:
                missing = set(self._columns).difference(self.columns)
                if missing:
                    raise RequiredColumnError(missing, name)
            if self._indices:
                missing = set(self._indices).difference(self.index.names)
                if missing and len(self.index.names) != len(self._indices):
                    raise RequiredIndexError(missing, name)
                else:
                    self.index.names = self._indices<|MERGE_RESOLUTION|>--- conflicted
+++ resolved
@@ -132,10 +132,6 @@
         for name in self._traits:
             trait_name = '_'.join((prefix, str(name)))    # Name mangle to ensure uniqueness
             if name in self.columns:
-<<<<<<< HEAD
-                trait_name = '_'.join((prefix, str(name)))    # Name mangle to ensure uniqueness
-=======
->>>>>>> cb5b62ed
                 if np.all(np.isclose(self[name], self.ix[self._fi, name])):    # Don't bother sending all elements if same
                     value = self.ix[self._fi, name]
                     if isinstance(value, Integral):
@@ -149,17 +145,10 @@
                 else:                                     # Else send flat values
                     trait = self[name].to_json(orient='values', double_precision=self._precision)
                 traits[trait_name] = trait
-<<<<<<< HEAD
             elif name == self.index.names[0]:             # Otherwise, if index, send flat values
                 trait_name = '_'.join((prefix, str(name)))
                 traits[trait_name] = Unicode(pd.Series(self.index).to_json(orient='values', double_precision=self._precision))
             traits[trait_name].tag(sync=True)
-=======
-                traits[trait_name].tag(sync=True)
-            elif name == self.index.names[0]:             # Otherwise, if index, send flat values
-                traits[trait_name] = Unicode(pd.Series(self.index).to_json(orient='values', double_precision=self._precision))
-                traits[trait_name].tag(sync=True)
->>>>>>> cb5b62ed
         self._set_categories()
         return traits
 
