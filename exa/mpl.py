# -*- coding: utf-8 -*-
'''
Matplotlib Utilities
###############################
'''
import seaborn as sns

<<<<<<< HEAD
legend = {'legend.frameon': True, 'legend.facecolor': 'white',
          'legend.fancybox': True, 'patch.facecolor': 'white',
          'patch.edgecolor': 'black'}
axis = {'axes.formatter.useoffset': False}
=======
mpl_legend = {'legend.frameon': True, 'legend.facecolor': 'white',
           'legend.edgecolor': 'black'}
mpl_mathtext = {'mathtext.default': 'rm'}
mpl_save = {'savefig.format': 'pdf', 'savefig.bbox': 'tight',
         'savefig.transparent': True, 'savefig.pad_inches': 0.1,
         'pdf.compression': 9}
mpl_rc = mpl_legend
mpl_rc.update(mpl_mathtext)
mpl_rc.update(mpl_save)
sns.set(context='poster', style='white', palette='colorblind', font_scale=1.3,
        font='serif', rc=mpl_rc)
>>>>>>> cb5b62ed

rc = legend
rc.update(axis)
#rc = {**legend, **axis}
sns.set(context='poster', style='white', palette='viridis', font_scale=1.7,
        font='serif', rc=rc)<|MERGE_RESOLUTION|>--- conflicted
+++ resolved
@@ -5,12 +5,10 @@
 '''
 import seaborn as sns
 
-<<<<<<< HEAD
 legend = {'legend.frameon': True, 'legend.facecolor': 'white',
           'legend.fancybox': True, 'patch.facecolor': 'white',
           'patch.edgecolor': 'black'}
 axis = {'axes.formatter.useoffset': False}
-=======
 mpl_legend = {'legend.frameon': True, 'legend.facecolor': 'white',
            'legend.edgecolor': 'black'}
 mpl_mathtext = {'mathtext.default': 'rm'}
@@ -21,11 +19,4 @@
 mpl_rc.update(mpl_mathtext)
 mpl_rc.update(mpl_save)
 sns.set(context='poster', style='white', palette='colorblind', font_scale=1.3,
-        font='serif', rc=mpl_rc)
->>>>>>> cb5b62ed
-
-rc = legend
-rc.update(axis)
-#rc = {**legend, **axis}
-sns.set(context='poster', style='white', palette='viridis', font_scale=1.7,
-        font='serif', rc=rc)+        font='serif', rc=mpl_rc)