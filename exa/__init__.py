--- conflicted
+++ resolved
@@ -138,16 +138,7 @@
 _log['handlers']['file']['filename'] = _path
 logging.config.dictConfig(_log)
 
-from .core import (DataFrame, Series, Field3D, Field, Editor, Container,
-<<<<<<< HEAD
-                   TypedMeta, SparseDataFrame)
-
-
+from .core import Data, Isotopes, Constants, Units
 from ._version import get_versions
 __version__ = get_versions()['version']
-del get_versions
-=======
-                   SparseDataFrame)
-
-from .core import Data, Isotopes, Constants, Units
->>>>>>> 955040b2
+del get_versions